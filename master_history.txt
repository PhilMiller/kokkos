--- conflicted
+++ resolved
@@ -19,8 +19,5 @@
 tag:  2.9.00     date: 06:24:2019    master: 5d6e7fb3    develop: 4c6cb80a
 tag:  3.0.00     date: 01:31:2020    master: 2983b80d    release-candidate-3.0: fdc904a6
 tag:  3.1.00     date: 04:14:2020    master: cd1b1d0a    develop: fd90af43
-<<<<<<< HEAD
-tag:  3.1.1      date: 05:04:2020    master: 785d19f2    release: 2be028bc
-=======
 tag:  3.1.01     date: 05:04:2020    master: 785d19f2    release: 2be028bc
->>>>>>> 5dc6d303
+tag:  3.2.00     date: 08:19:2020    master: 3b2fdc7e    release: 5dc6d303