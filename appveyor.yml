--- conflicted
+++ resolved
@@ -3,12 +3,8 @@
 clone_folder: c:\projects\source
 build_script:
 - cmd: >-
-<<<<<<< HEAD
-    cmake c:\projects\source -DKokkos_ENABLE_TESTS=ON -DCMAKE_CXX_FLAGS="/W0 /EHsc /d1reportClassLayoutChanges" -DCTEST_ARGS="-C Debug -V --output-on-failure" -DBUILD_NAME=MSVC-2019 -DBUILD_TYPE=Debug -DSITE=AppVeyor -DTARGET=install -P cmake/KokkosCI.cmake
-=======
     mkdir build &&
     cd build &&
     cmake c:\projects\source -DKokkos_ENABLE_TESTS=ON -DCMAKE_CXX_FLAGS="/W0 /EHsc" -DKokkos_ENABLE_DEPRECATED_CODE_3=ON -DKokkos_ENABLE_DEPRECATION_WARNINGS=OFF &&
     cmake --build . --target install &&
-    ctest -C Debug --output-on-failure
->>>>>>> 5ef8603f
+    ctest -C Debug --output-on-failure