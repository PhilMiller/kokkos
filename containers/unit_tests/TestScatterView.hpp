--- conflicted
+++ resolved
@@ -60,17 +60,10 @@
                                   Kokkos::Experimental::ScatterSumTag,
                                   NumberType> {
  public:
-<<<<<<< HEAD
-  typedef Kokkos::Experimental::ScatterView<
-      NumberType * [12], Layout, DeviceType,
-      Kokkos::Experimental::ScatterSumTag, Duplication, Contribution>
-      scatter_view_type;
-=======
   using scatter_view_type =
       Kokkos::Experimental::ScatterView<NumberType * [12], Layout, DeviceType,
-                                        Kokkos::Experimental::ScatterSum,
-                                        duplication, contribution>;
->>>>>>> 1b1752e7
+                                        Kokkos::Experimental::ScatterSumTag,
+                                        Duplication, Contribution>;
 
   using orig_view_type = Kokkos::View<NumberType * [12], Layout, DeviceType>;
 
@@ -174,17 +167,10 @@
                                   Kokkos::Experimental::ScatterProdTag,
                                   NumberType> {
  public:
-<<<<<<< HEAD
-  typedef Kokkos::Experimental::ScatterView<
-      NumberType * [3], Layout, DeviceType,
-      Kokkos::Experimental::ScatterProdTag, Duplication, Contribution>
-      scatter_view_type;
-=======
   using scatter_view_type =
       Kokkos::Experimental::ScatterView<NumberType * [3], Layout, DeviceType,
-                                        Kokkos::Experimental::ScatterProd,
-                                        duplication, contribution>;
->>>>>>> 1b1752e7
+                                        Kokkos::Experimental::ScatterProdTag,
+                                        Duplication, Contribution>;
 
   using orig_view_type = Kokkos::View<NumberType * [3], Layout, DeviceType>;
 
@@ -252,17 +238,10 @@
                                   Kokkos::Experimental::ScatterMinTag,
                                   NumberType> {
  public:
-<<<<<<< HEAD
-  typedef Kokkos::Experimental::ScatterView<
-      NumberType * [3], Layout, DeviceType, Kokkos::Experimental::ScatterMinTag,
-      Duplication, Contribution>
-      scatter_view_type;
-=======
   using scatter_view_type =
       Kokkos::Experimental::ScatterView<NumberType * [3], Layout, DeviceType,
-                                        Kokkos::Experimental::ScatterMin,
-                                        duplication, contribution>;
->>>>>>> 1b1752e7
+                                        Kokkos::Experimental::ScatterMinTag,
+                                        Duplication, Contribution>;
 
   using orig_view_type = Kokkos::View<NumberType * [3], Layout, DeviceType>;
 
@@ -330,17 +309,10 @@
                                   Kokkos::Experimental::ScatterMaxTag,
                                   NumberType> {
  public:
-<<<<<<< HEAD
-  typedef Kokkos::Experimental::ScatterView<
-      NumberType * [3], Layout, DeviceType, Kokkos::Experimental::ScatterMaxTag,
-      Duplication, Contribution>
-      scatter_view_type;
-=======
   using scatter_view_type =
       Kokkos::Experimental::ScatterView<NumberType * [3], Layout, DeviceType,
-                                        Kokkos::Experimental::ScatterMax,
-                                        duplication, contribution>;
->>>>>>> 1b1752e7
+                                        Kokkos::Experimental::ScatterMaxTag,
+                                        Duplication, Contribution>;
 
   using orig_view_type = Kokkos::View<NumberType * [3], Layout, DeviceType>;
 
@@ -410,12 +382,14 @@
   using Duplication  = typename default_duplication::duplication_tag;
   using Contribution = typename Kokkos::Impl::Experimental::DefaultContribution<
       typename DeviceType::execution_space, Duplication>::contribution_tag;
-  typedef typename test_scatter_view_impl_cls<
-      DeviceType, Layout, Duplication, Contribution, OpTag,
-      NumberType>::scatter_view_type scatter_view_def;
-  typedef typename test_scatter_view_impl_cls<
-      DeviceType, Layout, Duplication, Contribution, OpTag,
-      NumberType>::orig_view_type orig_view_def;
+  using scatter_view_def =
+      typename test_scatter_view_impl_cls<DeviceType, Layout, Duplication,
+                                          Contribution, OpTag,
+                                          NumberType>::scatter_view_type;
+  using orig_view_def =
+      typename test_scatter_view_impl_cls<DeviceType, Layout, Duplication,
+                                          Contribution, OpTag,
+                                          NumberType>::orig_view_type;
 
   void run_test(int n) {
     // Test creation via create_scatter_view overload 1
@@ -454,23 +428,14 @@
           typename Contribution, typename OpTag, typename NumberType>
 struct test_scatter_view_config {
  public:
-<<<<<<< HEAD
-  typedef typename test_scatter_view_impl_cls<
-      DeviceType, Layout, Duplication, Contribution, OpTag,
-      NumberType>::scatter_view_type scatter_view_def;
-  typedef typename test_scatter_view_impl_cls<
-      DeviceType, Layout, Duplication, Contribution, OpTag,
-      NumberType>::orig_view_type orig_view_def;
-=======
   using scatter_view_def =
-      typename test_scatter_view_impl_cls<DeviceType, Layout, duplication,
-                                          contribution, op,
+      typename test_scatter_view_impl_cls<DeviceType, Layout, Duplication,
+                                          Contribution, OpTag,
                                           NumberType>::scatter_view_type;
   using orig_view_def =
-      typename test_scatter_view_impl_cls<DeviceType, Layout, duplication,
-                                          contribution, op,
+      typename test_scatter_view_impl_cls<DeviceType, Layout, Duplication,
+                                          Contribution, OpTag,
                                           NumberType>::orig_view_type;
->>>>>>> 1b1752e7
 
   void run_test(int n) {
     // test allocation
