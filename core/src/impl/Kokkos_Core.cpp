--- conflicted
+++ resolved
@@ -196,25 +196,6 @@
 #endif
 #endif
 
-<<<<<<< HEAD
-#if defined(KOKKOS_ENABLE_OPENMPTARGET)
-  if (Impl::is_same<Kokkos::Experimental::OpenMPTarget,
-                    Kokkos::DefaultExecutionSpace>::value) {
-    if (num_threads > 0) {
-      if (use_numa > 0) {
-        Kokkos::Experimental::OpenMPTarget::initialize(num_threads, use_numa);
-      } else {
-        Kokkos::Experimental::OpenMPTarget::initialize(num_threads);
-      }
-    } else {
-      Kokkos::Experimental::OpenMPTarget::initialize();
-    }
-    // std::cout << "Kokkos::initialize() fyi: OpenMP enabled and initialized"
-    // << std::endl ;
-  } else {
-    // std::cout << "Kokkos::initialize() fyi: OpenMP enabled but not
-    // initialized" << std::endl ;
-=======
 #if defined( KOKKOS_ENABLE_OPENMPTARGET )
   if( Impl::is_same< Kokkos::Experimental::OpenMPTarget , Kokkos::DefaultExecutionSpace >::value ) {
     Kokkos::Experimental::OpenMPTarget().impl_initialize();
@@ -222,7 +203,6 @@
   }
   else {
     //std::cout << "Kokkos::initialize() fyi: OpenMP enabled but not initialized" << std::endl ;
->>>>>>> dad8278a
   }
 #endif
 
@@ -273,68 +253,58 @@
   while (!finalize_hooks.empty()) {
     auto f = finalize_hooks.top();
     try {
-      f();
     } catch (...) {
-      std::cerr << "Kokkos::finalize: A finalize hook (set via "
-                   "Kokkos::push_finalize_hook) threw an exception that it did "
-                   "not catch."
-                   "  Per std::atexit rules, this results in std::terminate.  "
-                   "This is "
-                   "finalize hook number "
-                << numSuccessfulCalls
-                << " (1-based indexing) "
-                   "out of "
-                << finalize_hooks.size()
-                << " to call.  Remember that "
-                   "Kokkos::finalize calls finalize hooks in reverse order "
-                   "from how they "
-                   "were pushed."
-                << std::endl;
-      std::terminate();
-    }
-    finalize_hooks.pop();
-    ++numSuccessfulCalls;
-  }
-
-#if defined(KOKKOS_ENABLE_PROFILING)
-  Kokkos::Profiling::finalize();
-#endif
-
-#if defined(KOKKOS_ENABLE_CUDA)
-  if (std::is_same<Kokkos::Cuda, Kokkos::DefaultExecutionSpace>::value ||
-      all_spaces) {
-#ifdef KOKKOS_ENABLE_DEPRECATED_CODE
-    if (Kokkos::Cuda::is_initialized()) Kokkos::Cuda::finalize();
-#else
-    if (Kokkos::Cuda::impl_is_initialized()) Kokkos::Cuda::impl_finalize();
-#endif
-  }
-#else
-  (void)all_spaces;
-#endif
-
-#if defined(KOKKOS_ENABLE_ROCM)
-  if (std::is_same<Kokkos::Experimental::ROCm,
-                   Kokkos::DefaultExecutionSpace>::value ||
-      all_spaces) {
-    if (Kokkos::Experimental::ROCm::is_initialized())
-      Kokkos::Experimental::ROCm::finalize();
-  }
-#endif
-
-<<<<<<< HEAD
-#if defined(KOKKOS_ENABLE_OPENMPTARGET)
-  if (std::is_same<Kokkos::Experimental::OpenMPTarget,
-                   Kokkos::DefaultExecutionSpace>::value ||
-      all_spaces) {
-    if (Kokkos::Experimental::OpenMPTarget::is_initialized())
-      Kokkos::Experimental::OpenMPTarget::finalize();
-=======
-#if defined( KOKKOS_ENABLE_OPENMPTARGET )
-  if( std::is_same< Kokkos::Experimental::OpenMPTarget , Kokkos::DefaultExecutionSpace >::value || all_spaces ) {
-    if(Kokkos::Experimental::OpenMPTarget().impl_is_initialized())
-      Kokkos::Experimental::OpenMPTarget().impl_finalize();
->>>>>>> dad8278a
+	      std::cerr << "Kokkos::finalize: A finalize hook (set via "
+			   "Kokkos::push_finalize_hook) threw an exception that it did "
+			   "not catch."
+			   "  Per std::atexit rules, this results in std::terminate.  "
+			   "This is "
+			   "finalize hook number "
+			<< numSuccessfulCalls
+			<< " (1-based indexing) "
+			   "out of "
+			<< finalize_hooks.size()
+			<< " to call.  Remember that "
+			   "Kokkos::finalize calls finalize hooks in reverse order "
+			   "from how they "
+			   "were pushed."
+			<< std::endl;
+	      std::terminate();
+	    }
+	    finalize_hooks.pop();
+	    ++numSuccessfulCalls;
+	  }
+
+	#if defined(KOKKOS_ENABLE_PROFILING)
+	  Kokkos::Profiling::finalize();
+	#endif
+
+	#if defined(KOKKOS_ENABLE_CUDA)
+	  if (std::is_same<Kokkos::Cuda, Kokkos::DefaultExecutionSpace>::value ||
+	      all_spaces) {
+	#ifdef KOKKOS_ENABLE_DEPRECATED_CODE
+	    if (Kokkos::Cuda::is_initialized()) Kokkos::Cuda::finalize();
+	#else
+	    if (Kokkos::Cuda::impl_is_initialized()) Kokkos::Cuda::impl_finalize();
+	#endif
+	  }
+	#else
+	  (void)all_spaces;
+	#endif
+
+	#if defined(KOKKOS_ENABLE_ROCM)
+	  if (std::is_same<Kokkos::Experimental::ROCm,
+			   Kokkos::DefaultExecutionSpace>::value ||
+	      all_spaces) {
+	    if (Kokkos::Experimental::ROCm::is_initialized())
+	      Kokkos::Experimental::ROCm::finalize();
+	  }
+	#endif
+
+	#if defined( KOKKOS_ENABLE_OPENMPTARGET )
+	  if( std::is_same< Kokkos::Experimental::OpenMPTarget , Kokkos::DefaultExecutionSpace >::value || all_spaces ) {
+	    if(Kokkos::Experimental::OpenMPTarget().impl_is_initialized())
+	      Kokkos::Experimental::OpenMPTarget().impl_finalize();
   }
 #endif
 
