--- conflicted
+++ resolved
@@ -1,13 +1,13 @@
 /*
 //@HEADER
 // ************************************************************************
-// 
+//
 //                        Kokkos v. 2.0
 //              Copyright (2014) Sandia Corporation
-// 
+//
 // Under the terms of Contract DE-AC04-94AL85000 with Sandia Corporation,
 // the U.S. Government retains certain rights in this software.
-// 
+//
 // Redistribution and use in source and binary forms, with or without
 // modification, are permitted provided that the following conditions are
 // met:
@@ -36,7 +36,7 @@
 // SOFTWARE, EVEN IF ADVISED OF THE POSSIBILITY OF SUCH DAMAGE.
 //
 // Questions? Contact  H. Carter Edwards (hcedwar@sandia.gov)
-// 
+//
 // ************************************************************************
 //@HEADER
 */
@@ -177,11 +177,5 @@
 
 } // namespace Kokkos
 
-<<<<<<< HEAD
 #endif // defined( KOKKOS_ENABLE_SERIAL )
-=======
-/*--------------------------------------------------------------------------*/
 
-#endif // defined( KOKKOS_HAVE_SERIAL )
->>>>>>> ca57cd24
-
