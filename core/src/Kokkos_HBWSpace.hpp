/*
//@HEADER
// ************************************************************************
//
//                        Kokkos v. 2.0
//              Copyright (2014) Sandia Corporation
//
// Under the terms of Contract DE-AC04-94AL85000 with Sandia Corporation,
// the U.S. Government retains certain rights in this software.
//
// Redistribution and use in source and binary forms, with or without
// modification, are permitted provided that the following conditions are
// met:
//
// 1. Redistributions of source code must retain the above copyright
// notice, this list of conditions and the following disclaimer.
//
// 2. Redistributions in binary form must reproduce the above copyright
// notice, this list of conditions and the following disclaimer in the
// documentation and/or other materials provided with the distribution.
//
// 3. Neither the name of the Corporation nor the names of the
// contributors may be used to endorse or promote products derived from
// this software without specific prior written permission.
//
// THIS SOFTWARE IS PROVIDED BY SANDIA CORPORATION "AS IS" AND ANY
// EXPRESS OR IMPLIED WARRANTIES, INCLUDING, BUT NOT LIMITED TO, THE
// IMPLIED WARRANTIES OF MERCHANTABILITY AND FITNESS FOR A PARTICULAR
// PURPOSE ARE DISCLAIMED. IN NO EVENT SHALL SANDIA CORPORATION OR THE
// CONTRIBUTORS BE LIABLE FOR ANY DIRECT, INDIRECT, INCIDENTAL, SPECIAL,
// EXEMPLARY, OR CONSEQUENTIAL DAMAGES (INCLUDING, BUT NOT LIMITED TO,
// PROCUREMENT OF SUBSTITUTE GOODS OR SERVICES; LOSS OF USE, DATA, OR
// PROFITS; OR BUSINESS INTERRUPTION) HOWEVER CAUSED AND ON ANY THEORY OF
// LIABILITY, WHETHER IN CONTRACT, STRICT LIABILITY, OR TORT (INCLUDING
// NEGLIGENCE OR OTHERWISE) ARISING IN ANY WAY OUT OF THE USE OF THIS
// SOFTWARE, EVEN IF ADVISED OF THE POSSIBILITY OF SUCH DAMAGE.
//
// Questions? Contact  H. Carter Edwards (hcedwar@sandia.gov)
//
// ************************************************************************
//@HEADER
*/

#ifndef KOKKOS_HBWSPACE_HPP
#define KOKKOS_HBWSPACE_HPP

#include <Kokkos_HostSpace.hpp>

/*--------------------------------------------------------------------------*/
<<<<<<< HEAD

#ifdef KOKKOS_HAVE_HBWSPACE
=======
#ifdef KOKKOS_ENABLE_HBWSPACE
>>>>>>> 28e24b3e

namespace Kokkos {

namespace Experimental {

namespace Impl {

/// \brief Initialize lock array for arbitrary size atomics.
///
/// Arbitrary atomics are implemented using a hash table of locks
/// where the hash value is derived from the address of the
/// object for which an atomic operation is performed.
/// This function initializes the locks to zero (unset).
void init_lock_array_hbw_space();

/// \brief Aquire a lock for the address
///
/// This function tries to aquire the lock for the hash value derived
/// from the provided ptr. If the lock is successfully aquired the
/// function returns true. Otherwise it returns false.
bool lock_address_hbw_space( void* ptr );

/// \brief Release lock for the address
///
/// This function releases the lock for the hash value derived
/// from the provided ptr. This function should only be called
/// after previously successfully aquiring a lock with
/// lock_address.
void unlock_address_hbw_space( void* ptr );

} // namespace Impl

} // namespace Experimental

} // namespace Kokkos

namespace Kokkos {

namespace Experimental {

/// \class HBWSpace
/// \brief Memory management for host memory.
///
/// HBWSpace is a memory space that governs host memory.  "Host"
/// memory means the usual CPU-accessible memory.
class HBWSpace {
public:
  //! Tag this class as a kokkos memory space
  typedef HBWSpace  memory_space;
  typedef size_t     size_type;

  /// \typedef execution_space
  /// \brief Default execution space for this memory space.
  ///
  /// Every memory space has a default execution space.  This is
  /// useful for things like initializing a View (which happens in
  /// parallel using the View's default execution space).
<<<<<<< HEAD
#if defined( KOKKOS_HAVE_DEFAULT_DEVICE_TYPE_OPENMP )
  typedef Kokkos::OpenMP    execution_space;
#elif defined( KOKKOS_HAVE_DEFAULT_DEVICE_TYPE_THREADS )
  typedef Kokkos::Threads   execution_space;
//#elif defined( KOKKOS_HAVE_DEFAULT_DEVICE_TYPE_QTHREADS )
//  typedef Kokkos::Qthreads  execution_space;
#elif defined( KOKKOS_HAVE_OPENMP )
  typedef Kokkos::OpenMP    execution_space;
#elif defined( KOKKOS_HAVE_PTHREAD )
  typedef Kokkos::Threads   execution_space;
//#elif defined( KOKKOS_HAVE_QTHREADS )
//  typedef Kokkos::Qthreads  execution_space;
#elif defined( KOKKOS_HAVE_SERIAL )
  typedef Kokkos::Serial    execution_space;
=======
#if defined( KOKKOS_ENABLE_DEFAULT_DEVICE_TYPE_OPENMP )
  typedef Kokkos::OpenMP   execution_space ;
#elif defined( KOKKOS_ENABLE_DEFAULT_DEVICE_TYPE_THREADS )
  typedef Kokkos::Threads  execution_space ;
#elif defined( KOKKOS_ENABLE_OPENMP )
  typedef Kokkos::OpenMP   execution_space ;
#elif defined( KOKKOS_ENABLE_PTHREAD )
  typedef Kokkos::Threads  execution_space ;
#elif defined( KOKKOS_ENABLE_SERIAL )
  typedef Kokkos::Serial   execution_space ;
>>>>>>> 28e24b3e
#else
#  error "At least one of the following host execution spaces must be defined: Kokkos::OpenMP, Kokkos::Threads, Kokkos::Qhreads, or Kokkos::Serial.  You might be seeing this message if you disabled the Kokkos::Serial device explicitly using the Kokkos_ENABLE_Serial:BOOL=OFF CMake option, but did not enable any of the other host execution space devices."
#endif

  //! This memory space preferred device_type
  typedef Kokkos::Device< execution_space, memory_space > device_type;

  /*--------------------------------*/
  /* Functions unique to the HBWSpace */
  static int in_parallel();

  static void register_in_parallel( int (*)() );

  /*--------------------------------*/

  /**\brief  Default memory space instance */
  HBWSpace();
  HBWSpace( const HBWSpace & rhs ) = default;
  HBWSpace & operator = ( const HBWSpace & ) = default;
  ~HBWSpace() = default;

  /**\brief  Non-default memory space instance to choose allocation mechansim, if available */

  enum AllocationMechanism { STD_MALLOC, POSIX_MEMALIGN, POSIX_MMAP, INTEL_MM_ALLOC };

  explicit
  HBWSpace( const AllocationMechanism & );

  /**\brief  Allocate untracked memory in the space */
  void * allocate( const size_t arg_alloc_size ) const;

  /**\brief  Deallocate untracked memory in the space */
  void deallocate( void * const arg_alloc_ptr
                 , const size_t arg_alloc_size ) const;

  /**\brief Return Name of the MemorySpace */
  static constexpr const char* name();

private:

  AllocationMechanism  m_alloc_mech;
  static constexpr const char* m_name = "HBW";
  friend class Kokkos::Impl::SharedAllocationRecord< Kokkos::Experimental::HBWSpace, void >;
};

} // namespace Experimental

} // namespace Kokkos

//----------------------------------------------------------------------------

namespace Kokkos {

namespace Impl {

template<>
class SharedAllocationRecord< Kokkos::Experimental::HBWSpace, void >
  : public SharedAllocationRecord< void, void >
{
private:

  friend Kokkos::Experimental::HBWSpace;

  typedef SharedAllocationRecord< void, void >  RecordBase;

  SharedAllocationRecord( const SharedAllocationRecord & ) = delete;
  SharedAllocationRecord & operator = ( const SharedAllocationRecord & ) = delete;

  static void deallocate( RecordBase * );

  /**\brief  Root record for tracked allocations from this HBWSpace instance */
  static RecordBase s_root_record;

  const Kokkos::Experimental::HBWSpace m_space;

protected:

  ~SharedAllocationRecord();
  SharedAllocationRecord() = default;

  SharedAllocationRecord( const Kokkos::Experimental::HBWSpace & arg_space
                        , const std::string                    & arg_label
                        , const size_t                           arg_alloc_size
                        , const RecordBase::function_type        arg_dealloc = & deallocate
                        );

public:

  inline
  std::string get_label() const
    {
      return std::string( RecordBase::head()->m_label );
    }

  KOKKOS_INLINE_FUNCTION static
  SharedAllocationRecord * allocate( const Kokkos::Experimental::HBWSpace & arg_space
                                   , const std::string                    & arg_label
                                   , const size_t                           arg_alloc_size
                                   )
    {
#if defined( KOKKOS_ACTIVE_EXECUTION_MEMORY_SPACE_HOST )
      return new SharedAllocationRecord( arg_space, arg_label, arg_alloc_size );
#else
      return (SharedAllocationRecord *) 0;
#endif
    }

  /**\brief  Allocate tracked memory in the space */
  static
  void * allocate_tracked( const Kokkos::Experimental::HBWSpace & arg_space
                         , const std::string                    & arg_label
                         , const size_t                           arg_alloc_size );

  /**\brief  Reallocate tracked memory in the space */
  static
  void * reallocate_tracked( void * const arg_alloc_ptr
                           , const size_t arg_alloc_size );

  /**\brief  Deallocate tracked memory in the space */
  static
  void deallocate_tracked( void * const arg_alloc_ptr );

  static SharedAllocationRecord * get_record( void * arg_alloc_ptr );

  static void print_records( std::ostream &, const Kokkos::Experimental::HBWSpace &, bool detail = false );
};

} // namespace Impl

} // namespace Kokkos

//----------------------------------------------------------------------------

namespace Kokkos {

namespace Impl {

static_assert( Kokkos::Impl::MemorySpaceAccess< Kokkos::Experimental::HBWSpace, Kokkos::Experimental::HBWSpace >::assignable, "" );

template<>
struct MemorySpaceAccess< Kokkos::HostSpace, Kokkos::Experimental::HBWSpace > {
  enum { assignable = true };
  enum { accessible = true };
  enum { deepcopy   = true };
};

template<>
struct MemorySpaceAccess< Kokkos::Experimental::HBWSpace, Kokkos::HostSpace > {
  enum { assignable = false };
  enum { accessible = true };
  enum { deepcopy   = true };
};

} // namespace Impl

} // namespace Kokkos

//----------------------------------------------------------------------------

namespace Kokkos {

namespace Impl {

template< class ExecutionSpace >
struct DeepCopy< Experimental::HBWSpace, Experimental::HBWSpace, ExecutionSpace > {
  DeepCopy( void * dst, const void * src, size_t n ) {
    memcpy( dst, src, n );
  }

  DeepCopy( const ExecutionSpace& exec, void * dst, const void * src, size_t n ) {
    exec.fence();
    memcpy( dst, src, n );
  }
};

template< class ExecutionSpace >
struct DeepCopy< HostSpace, Experimental::HBWSpace, ExecutionSpace > {
  DeepCopy( void * dst, const void * src, size_t n ) {
    memcpy( dst, src, n );
  }

  DeepCopy( const ExecutionSpace& exec, void * dst, const void * src, size_t n ) {
    exec.fence();
    memcpy( dst, src, n );
  }
};

template< class ExecutionSpace >
struct DeepCopy< Experimental::HBWSpace, HostSpace, ExecutionSpace > {
  DeepCopy( void * dst, const void * src, size_t n ) {
    memcpy( dst, src, n );
  }

  DeepCopy( const ExecutionSpace& exec, void * dst, const void * src, size_t n ) {
    exec.fence();
    memcpy( dst, src, n );
  }
};

} // namespace Impl

} // namespace Kokkos

namespace Kokkos {

namespace Impl {

template<>
struct VerifyExecutionCanAccessMemorySpace< Kokkos::HostSpace, Kokkos::Experimental::HBWSpace >
{
  enum { value = true };
  inline static void verify( void ) { }
  inline static void verify( const void * ) { }
};

template<>
struct VerifyExecutionCanAccessMemorySpace< Kokkos::Experimental::HBWSpace, Kokkos::HostSpace >
{
  enum { value = true };
  inline static void verify( void ) { }
  inline static void verify( const void * ) { }
};

} // namespace Impl

} // namespace Kokkos

#endif

#endif // #define KOKKOS_HBWSPACE_HPP<|MERGE_RESOLUTION|>--- conflicted
+++ resolved
@@ -47,12 +47,8 @@
 #include <Kokkos_HostSpace.hpp>
 
 /*--------------------------------------------------------------------------*/
-<<<<<<< HEAD
-
-#ifdef KOKKOS_HAVE_HBWSPACE
-=======
+
 #ifdef KOKKOS_ENABLE_HBWSPACE
->>>>>>> 28e24b3e
 
 namespace Kokkos {
 
@@ -110,33 +106,20 @@
   /// Every memory space has a default execution space.  This is
   /// useful for things like initializing a View (which happens in
   /// parallel using the View's default execution space).
-<<<<<<< HEAD
-#if defined( KOKKOS_HAVE_DEFAULT_DEVICE_TYPE_OPENMP )
+#if defined( KOKKOS_ENABLE_DEFAULT_DEVICE_TYPE_OPENMP )
   typedef Kokkos::OpenMP    execution_space;
-#elif defined( KOKKOS_HAVE_DEFAULT_DEVICE_TYPE_THREADS )
+#elif defined( KOKKOS_ENABLE_DEFAULT_DEVICE_TYPE_THREADS )
   typedef Kokkos::Threads   execution_space;
-//#elif defined( KOKKOS_HAVE_DEFAULT_DEVICE_TYPE_QTHREADS )
+//#elif defined( KOKKOS_ENABLE_DEFAULT_DEVICE_TYPE_QTHREADS )
 //  typedef Kokkos::Qthreads  execution_space;
-#elif defined( KOKKOS_HAVE_OPENMP )
+#elif defined( KOKKOS_ENABLE_OPENMP )
   typedef Kokkos::OpenMP    execution_space;
-#elif defined( KOKKOS_HAVE_PTHREAD )
+#elif defined( KOKKOS_ENABLE_PTHREAD )
   typedef Kokkos::Threads   execution_space;
-//#elif defined( KOKKOS_HAVE_QTHREADS )
+//#elif defined( KOKKOS_ENABLE_QTHREADS )
 //  typedef Kokkos::Qthreads  execution_space;
-#elif defined( KOKKOS_HAVE_SERIAL )
+#elif defined( KOKKOS_ENABLE_SERIAL )
   typedef Kokkos::Serial    execution_space;
-=======
-#if defined( KOKKOS_ENABLE_DEFAULT_DEVICE_TYPE_OPENMP )
-  typedef Kokkos::OpenMP   execution_space ;
-#elif defined( KOKKOS_ENABLE_DEFAULT_DEVICE_TYPE_THREADS )
-  typedef Kokkos::Threads  execution_space ;
-#elif defined( KOKKOS_ENABLE_OPENMP )
-  typedef Kokkos::OpenMP   execution_space ;
-#elif defined( KOKKOS_ENABLE_PTHREAD )
-  typedef Kokkos::Threads  execution_space ;
-#elif defined( KOKKOS_ENABLE_SERIAL )
-  typedef Kokkos::Serial   execution_space ;
->>>>>>> 28e24b3e
 #else
 #  error "At least one of the following host execution spaces must be defined: Kokkos::OpenMP, Kokkos::Threads, Kokkos::Qhreads, or Kokkos::Serial.  You might be seeing this message if you disabled the Kokkos::Serial device explicitly using the Kokkos_ENABLE_Serial:BOOL=OFF CMake option, but did not enable any of the other host execution space devices."
 #endif
