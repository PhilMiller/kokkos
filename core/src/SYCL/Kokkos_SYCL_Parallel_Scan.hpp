--- conflicted
+++ resolved
@@ -216,14 +216,9 @@
     }
   }
 
-<<<<<<< HEAD
-  template <typename Functor>
-  sycl::event sycl_direct_launch(const Functor& functor,
+  template <typename FunctorWrapper>
+  sycl::event sycl_direct_launch(const FunctorWrapper& functor_wrapper,
                                  sycl::event memcpy_event) const {
-=======
-  template <typename FunctorWrapper>
-  sycl::event sycl_direct_launch(const FunctorWrapper& functor_wrapper) const {
->>>>>>> 72efefad
     // Convenience references
     const Kokkos::Experimental::SYCL& space = m_policy.space();
     Kokkos::Experimental::Impl::SYCLInternal& instance =
@@ -311,15 +306,9 @@
     auto functor_wrapper = Experimental::Impl::make_sycl_function_wrapper(
         m_functor, indirectKernelMem);
 
-<<<<<<< HEAD
-    sycl::event event = sycl_direct_launch(functor_wrapper.get_functor(),
+    sycl::event event = sycl_direct_launch(functor_wrapper,
                                            functor_wrapper.get_copy_event());
-
     functor_wrapper.register_event(event);
-=======
-    sycl::event event = sycl_direct_launch(functor_wrapper);
-    functor_wrapper.register_event(indirectKernelMem, event);
->>>>>>> 72efefad
     post_functor();
   }
 
