/*
//@HEADER
// ************************************************************************
//
//                        Kokkos v. 3.0
//       Copyright (2020) National Technology & Engineering
//               Solutions of Sandia, LLC (NTESS).
//
// Under the terms of Contract DE-NA0003525 with NTESS,
// the U.S. Government retains certain rights in this software.
//
// Redistribution and use in source and binary forms, with or without
// modification, are permitted provided that the following conditions are
// met:
//
// 1. Redistributions of source code must retain the above copyright
// notice, this list of conditions and the following disclaimer.
//
// 2. Redistributions in binary form must reproduce the above copyright
// notice, this list of conditions and the following disclaimer in the
// documentation and/or other materials provided with the distribution.
//
// 3. Neither the name of the Corporation nor the names of the
// contributors may be used to endorse or promote products derived from
// this software without specific prior written permission.
//
// THIS SOFTWARE IS PROVIDED BY NTESS "AS IS" AND ANY
// EXPRESS OR IMPLIED WARRANTIES, INCLUDING, BUT NOT LIMITED TO, THE
// IMPLIED WARRANTIES OF MERCHANTABILITY AND FITNESS FOR A PARTICULAR
// PURPOSE ARE DISCLAIMED. IN NO EVENT SHALL NTESS OR THE
// CONTRIBUTORS BE LIABLE FOR ANY DIRECT, INDIRECT, INCIDENTAL, SPECIAL,
// EXEMPLARY, OR CONSEQUENTIAL DAMAGES (INCLUDING, BUT NOT LIMITED TO,
// PROCUREMENT OF SUBSTITUTE GOODS OR SERVICES; LOSS OF USE, DATA, OR
// PROFITS; OR BUSINESS INTERRUPTION) HOWEVER CAUSED AND ON ANY THEORY OF
// LIABILITY, WHETHER IN CONTRACT, STRICT LIABILITY, OR TORT (INCLUDING
// NEGLIGENCE OR OTHERWISE) ARISING IN ANY WAY OUT OF THE USE OF THIS
// SOFTWARE, EVEN IF ADVISED OF THE POSSIBILITY OF SUCH DAMAGE.
//
// Questions? Contact Christian R. Trott (crtrott@sandia.gov)
//
// ************************************************************************
//@HEADER
*/

#ifndef KOKKOS_HIP_PARALLEL_MDRANGE_HPP
#define KOKKOS_HIP_PARALLEL_MDRANGE_HPP

#include <HIP/Kokkos_HIP_BlockSize_Deduction.hpp>
#include <HIP/Kokkos_HIP_KernelLaunch.hpp>
#include <HIP/Kokkos_HIP_ReduceScan.hpp>
#include <KokkosExp_MDRangePolicy.hpp>
#include <Kokkos_Parallel.hpp>

namespace Kokkos {
namespace Impl {
// ParallelFor
template <class FunctorType, class... Traits>
class ParallelFor<FunctorType, Kokkos::MDRangePolicy<Traits...>,
                  Kokkos::Experimental::HIP> {
 public:
  using Policy = Kokkos::MDRangePolicy<Traits...>;

 private:
  using array_index_type = typename Policy::array_index_type;
  using index_type       = typename Policy::index_type;
  using LaunchBounds     = typename Policy::launch_bounds;

  const FunctorType m_functor;
  const Policy m_policy;

  ParallelFor()        = delete;
  ParallelFor& operator=(ParallelFor const&) = delete;

 public:
  inline __device__ void operator()(void) const {
    Kokkos::Impl::DeviceIterateTile<Policy::rank, Policy, FunctorType,
                                    typename Policy::work_tag>(m_policy,
                                                               m_functor)
        .exec_range();
  }

  inline void execute() const {
    if (m_policy.m_num_tiles == 0) return;
    array_index_type const maxblocks = static_cast<array_index_type>(
        m_policy.space().impl_internal_space_instance()->m_maxBlock);
    if (Policy::rank == 2) {
      dim3 const block(m_policy.m_tile[0], m_policy.m_tile[1], 1);
      dim3 const grid(
          std::min((m_policy.m_upper[0] - m_policy.m_lower[0] + block.x - 1) /
                       block.x,
                   maxblocks),
          std::min((m_policy.m_upper[1] - m_policy.m_lower[1] + block.y - 1) /
                       block.y,
                   maxblocks),
          1);
      Kokkos::Experimental::Impl::HIPParallelLaunch<ParallelFor, LaunchBounds>(
          *this, grid, block, 0,
          m_policy.space().impl_internal_space_instance(), false);
    } else if (Policy::rank == 3) {
      dim3 const block(m_policy.m_tile[0], m_policy.m_tile[1],
                       m_policy.m_tile[2]);
      dim3 const grid(
          std::min((m_policy.m_upper[0] - m_policy.m_lower[0] + block.x - 1) /
                       block.x,
                   maxblocks),
          std::min((m_policy.m_upper[1] - m_policy.m_lower[1] + block.y - 1) /
                       block.y,
                   maxblocks),
          std::min((m_policy.m_upper[2] - m_policy.m_lower[2] + block.z - 1) /
                       block.z,
                   maxblocks));
      Kokkos::Experimental::Impl::HIPParallelLaunch<ParallelFor, LaunchBounds>(
          *this, grid, block, 0,
          m_policy.space().impl_internal_space_instance(), false);
    } else if (Policy::rank == 4) {
      // id0,id1 encoded within threadIdx.x; id2 to threadIdx.y; id3 to
      // threadIdx.z
      dim3 const block(m_policy.m_tile[0] * m_policy.m_tile[1],
                       m_policy.m_tile[2], m_policy.m_tile[3]);
      dim3 const grid(
          std::min(static_cast<uint32_t>(m_policy.m_tile_end[0] *
                                         m_policy.m_tile_end[1]),
                   static_cast<uint32_t>(maxblocks)),
          std::min((m_policy.m_upper[2] - m_policy.m_lower[2] + block.y - 1) /
                       block.y,
                   maxblocks),
          std::min((m_policy.m_upper[3] - m_policy.m_lower[3] + block.z - 1) /
                       block.z,
                   maxblocks));
      Kokkos::Experimental::Impl::HIPParallelLaunch<ParallelFor, LaunchBounds>(
          *this, grid, block, 0,
          m_policy.space().impl_internal_space_instance(), false);
    } else if (Policy::rank == 5) {
      // id0,id1 encoded within threadIdx.x; id2,id3 to threadIdx.y; id4
      // to threadIdx.z
      dim3 const block(m_policy.m_tile[0] * m_policy.m_tile[1],
                       m_policy.m_tile[2] * m_policy.m_tile[3],
                       m_policy.m_tile[4]);
      dim3 const grid(
          std::min(static_cast<index_type>(m_policy.m_tile_end[0] *
                                           m_policy.m_tile_end[1]),
                   static_cast<index_type>(maxblocks)),
          std::min(static_cast<index_type>(m_policy.m_tile_end[2] *
                                           m_policy.m_tile_end[3]),
                   static_cast<index_type>(maxblocks)),
          std::min((m_policy.m_upper[4] - m_policy.m_lower[4] + block.z - 1) /
                       block.z,
                   maxblocks));
      Kokkos::Experimental::Impl::HIPParallelLaunch<ParallelFor, LaunchBounds>(
          *this, grid, block, 0,
          m_policy.space().impl_internal_space_instance(), false);
    } else if (Policy::rank == 6) {
      // id0,id1 encoded within threadIdx.x; id2,id3 to threadIdx.y;
      // id4,id5 to threadIdx.z
      dim3 const block(m_policy.m_tile[0] * m_policy.m_tile[1],
                       m_policy.m_tile[2] * m_policy.m_tile[3],
                       m_policy.m_tile[4] * m_policy.m_tile[5]);
      dim3 const grid(std::min(static_cast<index_type>(m_policy.m_tile_end[0] *
                                                       m_policy.m_tile_end[1]),
                               static_cast<index_type>(maxblocks)),
                      std::min(static_cast<index_type>(m_policy.m_tile_end[2] *
                                                       m_policy.m_tile_end[3]),
                               static_cast<index_type>(maxblocks)),
                      std::min(static_cast<index_type>(m_policy.m_tile_end[4] *
                                                       m_policy.m_tile_end[5]),
                               static_cast<index_type>(maxblocks)));
      Kokkos::Experimental::Impl::HIPParallelLaunch<ParallelFor, LaunchBounds>(
          *this, grid, block, 0,
          m_policy.space().impl_internal_space_instance(), false);
    } else {
      printf("Kokkos::MDRange Error: Exceeded rank bounds with HIP\n");
      Kokkos::abort("Aborting");
    }

  }  // end execute

  ParallelFor(FunctorType const& arg_functor, Policy const& arg_policy)
      : m_functor(arg_functor), m_policy(arg_policy) {}

  template <typename Policy, typename Functor>
  inline static int max_tile_size_product(const Policy& pol, const Functor&) {
    hipFuncAttributes attr = Kokkos::Experimental::Impl::CudaParallelLaunch<
        ParallelFor, LaunchBounds>::get_hip_func_attributes();
    auto const& prop = pol.space().cuda_device_prop();
    // Limits due do registers/SM
    int const regs_per_sm        = prop.regsPerMultiprocessor;
    int const regs_per_thread    = attr.numRegs;
    int const max_threads_per_sm = regs_per_sm / regs_per_thread;
    return std::min(
        max_threads_per_sm,
        int(Kokkos::Experimental::Impl::HIPTraits::MaxThreadsPerBlock));
  }
};

// ParallelReduce
template <class FunctorType, class ReducerType, class... Traits>
class ParallelReduce<FunctorType, Kokkos::MDRangePolicy<Traits...>, ReducerType,
                     Kokkos::Experimental::HIP> {
 public:
  using Policy = Kokkos::MDRangePolicy<Traits...>;

 private:
  using array_index_type = typename Policy::array_index_type;
  using index_type       = typename Policy::index_type;

  using WorkTag      = typename Policy::work_tag;
  using Member       = typename Policy::member_type;
  using LaunchBounds = typename Policy::launch_bounds;

  using ReducerConditional =
      Kokkos::Impl::if_c<std::is_same<InvalidType, ReducerType>::value,
                         FunctorType, ReducerType>;
  using ReducerTypeFwd = typename ReducerConditional::type;
  using WorkTagFwd =
      typename Kokkos::Impl::if_c<std::is_same<InvalidType, ReducerType>::value,
                                  WorkTag, void>::type;

  using ValueTraits =
      Kokkos::Impl::FunctorValueTraits<ReducerTypeFwd, WorkTagFwd>;
  using ValueInit = Kokkos::Impl::FunctorValueInit<ReducerTypeFwd, WorkTagFwd>;
  using ValueJoin = Kokkos::Impl::FunctorValueJoin<ReducerTypeFwd, WorkTagFwd>;

 public:
  using pointer_type   = typename ValueTraits::pointer_type;
  using value_type     = typename ValueTraits::value_type;
  using reference_type = typename ValueTraits::reference_type;
  using functor_type   = FunctorType;
  using size_type      = Experimental::HIP::size_type;

  // Algorithmic constraints: blockSize is a power of two AND blockDim.y ==
  // blockDim.z == 1

  const FunctorType m_functor;
  const Policy m_policy;  // used for workrange and nwork
  const ReducerType m_reducer;
  const pointer_type m_result_ptr;
  const bool m_result_ptr_device_accessible;
  size_type* m_scratch_space;
  size_type* m_scratch_flags;

  using DeviceIteratePattern = typename Kokkos::Impl::Reduce::DeviceIterateTile<
      Policy::rank, Policy, FunctorType, WorkTag, reference_type>;

  // Shall we use the shfl based reduction or not (only use it for static sized
  // types of more than 128bit
  static constexpr bool UseShflReduction = false;
  // ((sizeof(value_type) > 2 * sizeof(double)) && (ValueTraits::StaticValueSize
  // != 0))
  // Some crutch to do function overloading
 private:
  using DummyShflReductionType  = double;
  using DummySHMEMReductionType = int;

 public:
  inline __device__ void exec_range(reference_type update) const {
    DeviceIteratePattern(m_policy, m_functor, update).exec_range();
  }

  inline __device__ void operator()(void) const {
    const integral_nonzero_constant<size_type, ValueTraits::StaticValueSize /
                                                   sizeof(size_type)>
        word_count(ValueTraits::value_size(
                       ReducerConditional::select(m_functor, m_reducer)) /
                   sizeof(size_type));

    {
      reference_type value = ValueInit::init(
          ReducerConditional::select(m_functor, m_reducer),
          Experimental::kokkos_impl_hip_shared_memory<size_type>() +
              threadIdx.y * word_count.value);

      // Number of blocks is bounded so that the reduction can be limited to two
      // passes. Each thread block is given an approximately equal amount of
      // work to perform. Accumulate the values for this block. The accumulation
      // ordering does not match the final pass, but is arithmatically
      // equivalent.

      this->exec_range(value);
    }

    // Reduce with final value at blockDim.y - 1 location.
    // Problem: non power-of-two blockDim
    if (::Kokkos::Impl::hip_single_inter_block_reduce_scan<
            false, ReducerTypeFwd, WorkTagFwd>(
            ReducerConditional::select(m_functor, m_reducer), blockIdx.x,
            gridDim.x, Experimental::kokkos_impl_hip_shared_memory<size_type>(),
            m_scratch_space, m_scratch_flags)) {
      // This is the final block with the final result at the final threads'
      // location
      size_type* const shared =
          Experimental::kokkos_impl_hip_shared_memory<size_type>() +
          (blockDim.y - 1) * word_count.value;
      size_type* const global = m_result_ptr_device_accessible
                                    ? reinterpret_cast<size_type*>(m_result_ptr)
                                    : m_scratch_space;

      if (threadIdx.y == 0) {
        Kokkos::Impl::FunctorFinal<ReducerTypeFwd, WorkTagFwd>::final(
            ReducerConditional::select(m_functor, m_reducer), shared);
      }

      if (Experimental::Impl::HIPTraits::WarpSize < word_count.value) {
        __syncthreads();
      }

      for (unsigned i = threadIdx.y; i < word_count.value; i += blockDim.y) {
        global[i] = shared[i];
      }
    }
  }

  // Determine block size constrained by shared memory:
  // This is copy/paste from Kokkos_HIP_Parallel_Range
  inline unsigned local_block_size(const FunctorType& f) {
    unsigned int n =
        ::Kokkos::Experimental::Impl::HIPTraits::MaxThreadsPerBlock;
    int shmem_size = ::Kokkos::Impl::hip_single_inter_block_reduce_scan_shmem<
        false, FunctorType, WorkTag>(f, n);
    while (
        (n &&
         (m_policy.space().impl_internal_space_instance()->m_maxShmemPerBlock <
          shmem_size)) ||
        (n > static_cast<unsigned>(
                 ::Kokkos::Experimental::Impl::hip_get_max_block_size<
                     ParallelReduce, LaunchBounds>(f, 1, shmem_size, 0)))) {
      n >>= 1;
      shmem_size = ::Kokkos::Impl::hip_single_inter_block_reduce_scan_shmem<
          false, FunctorType, WorkTag>(f, n);
    }
    return n;
  }

  inline void execute() {
    const int nwork = m_policy.m_num_tiles;
    if (nwork) {
      int block_size = m_policy.m_prod_tile_dims;
      // CONSTRAINT: Algorithm requires block_size >= product of tile dimensions
      // Nearest power of two
      int exponent_pow_two    = std::ceil(std::log2(block_size));
      block_size              = std::pow(2, exponent_pow_two);
      int suggested_blocksize = local_block_size(m_functor);

      block_size = (block_size > suggested_blocksize)
                       ? block_size
                       : suggested_blocksize;  // Note: block_size must be less
                                               // than or equal to 512

      m_scratch_space =
          ::Kokkos::Experimental::Impl::hip_internal_scratch_space(
              ValueTraits::value_size(
                  ReducerConditional::select(m_functor, m_reducer)) *
              block_size /* block_size == max block_count */);
      m_scratch_flags =
          ::Kokkos::Experimental::Impl::hip_internal_scratch_flags(
              sizeof(size_type));

      // REQUIRED ( 1 , N , 1 )
      const dim3 block(1, block_size, 1);
      // Required grid.x <= block.y
      const dim3 grid(std::min(static_cast<uint32_t>(block.y),
                               static_cast<uint32_t>(nwork)),
                      1, 1);

      const int shmem =
          UseShflReduction
              ? 0
              : ::Kokkos::Impl::hip_single_inter_block_reduce_scan_shmem<
                    false, FunctorType, WorkTag>(m_functor, block.y);

      Kokkos::Experimental::Impl::HIPParallelLaunch<ParallelReduce,
                                                    LaunchBounds>(
          *this, grid, block, shmem,
          m_policy.space().impl_internal_space_instance(),
          false);  // copy to device and execute

      if (!m_result_ptr_device_accessible) {
        m_policy.space().fence();

        if (m_result_ptr) {
          const int size = ValueTraits::value_size(
              ReducerConditional::select(m_functor, m_reducer));
          DeepCopy<HostSpace, Experimental::HIPSpace>(m_result_ptr,
                                                      m_scratch_space, size);
        }
      }
    } else {
      if (m_result_ptr) {
        ValueInit::init(ReducerConditional::select(m_functor, m_reducer),
                        m_result_ptr);
      }
    }
  }

  template <class ViewType>
  ParallelReduce(const FunctorType& arg_functor, const Policy& arg_policy,
                 const ViewType& arg_result,
                 typename std::enable_if<Kokkos::is_view<ViewType>::value,
                                         void*>::type = nullptr)
      : m_functor(arg_functor),
        m_policy(arg_policy),
        m_reducer(InvalidType()),
        m_result_ptr(arg_result.data()),
        m_result_ptr_device_accessible(
            MemorySpaceAccess<Kokkos::Experimental::HIPSpace,
                              typename ViewType::memory_space>::accessible),
        m_scratch_space(nullptr),
        m_scratch_flags(nullptr) {}

  ParallelReduce(const FunctorType& arg_functor, const Policy& arg_policy,
                 const ReducerType& reducer)
      : m_functor(arg_functor),
        m_policy(arg_policy),
        m_reducer(reducer),
        m_result_ptr(reducer.view().data()),
        m_result_ptr_device_accessible(
            MemorySpaceAccess<Kokkos::Experimental::HIPSpace,
                              typename ReducerType::result_view_type::
                                  memory_space>::accessible),
<<<<<<< HEAD
        m_scratch_space(0),
        m_scratch_flags(0) {}
  template <typename Policy, typename Functor>
  inline static int max_tile_size_product(const Policy& pol, const Functor&) {
    hipFuncAttributes attr = Kokkos::Experimental::Impl::CudaParallelLaunch<
        ParallelFor, LaunchBounds>::get_hip_func_attributes();
    auto const& prop = pol.space().cuda_device_prop();
    // Limits due do registers/SM
    int const regs_per_sm        = prop.regsPerMultiprocessor;
    int const regs_per_thread    = attr.numRegs;
    int const max_threads_per_sm = regs_per_sm / regs_per_thread;
    return std::min(
        max_threads_per_sm,
        int(Kokkos::Experimental::Impl::HIPTraits::MaxThreadsPerBlock));
  }
=======
        m_scratch_space(nullptr),
        m_scratch_flags(nullptr) {}
>>>>>>> 47418c7c
};
}  // namespace Impl
}  // namespace Kokkos

#endif<|MERGE_RESOLUTION|>--- conflicted
+++ resolved
@@ -416,9 +416,8 @@
             MemorySpaceAccess<Kokkos::Experimental::HIPSpace,
                               typename ReducerType::result_view_type::
                                   memory_space>::accessible),
-<<<<<<< HEAD
-        m_scratch_space(0),
-        m_scratch_flags(0) {}
+        m_scratch_space(nullptr),
+        m_scratch_flags(nullptr) {}
   template <typename Policy, typename Functor>
   inline static int max_tile_size_product(const Policy& pol, const Functor&) {
     hipFuncAttributes attr = Kokkos::Experimental::Impl::CudaParallelLaunch<
@@ -432,10 +431,6 @@
         max_threads_per_sm,
         int(Kokkos::Experimental::Impl::HIPTraits::MaxThreadsPerBlock));
   }
-=======
-        m_scratch_space(nullptr),
-        m_scratch_flags(nullptr) {}
->>>>>>> 47418c7c
 };
 }  // namespace Impl
 }  // namespace Kokkos
