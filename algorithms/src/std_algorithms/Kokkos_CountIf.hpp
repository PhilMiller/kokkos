--- conflicted
+++ resolved
@@ -27,13 +27,8 @@
 // overload set accepting execution space
 //
 template <
-<<<<<<< HEAD
     typename ExecutionSpace, typename IteratorType, typename Predicate,
     std::enable_if_t<::Kokkos::is_execution_space_v<ExecutionSpace>, int> = 0>
-=======
-    class ExecutionSpace, class IteratorType, class Predicate,
-    std::enable_if_t<Kokkos::is_execution_space_v<ExecutionSpace>, int> = 0>
->>>>>>> 11c6cf74
 typename IteratorType::difference_type count_if(const ExecutionSpace& ex,
                                                 IteratorType first,
                                                 IteratorType last,
@@ -43,13 +38,8 @@
 }
 
 template <
-<<<<<<< HEAD
     typename ExecutionSpace, typename IteratorType, typename Predicate,
     std::enable_if_t<::Kokkos::is_execution_space_v<ExecutionSpace>, int> = 0>
-=======
-    class ExecutionSpace, class IteratorType, class Predicate,
-    std::enable_if_t<Kokkos::is_execution_space_v<ExecutionSpace>, int> = 0>
->>>>>>> 11c6cf74
 typename IteratorType::difference_type count_if(const std::string& label,
                                                 const ExecutionSpace& ex,
                                                 IteratorType first,
@@ -60,14 +50,9 @@
 }
 
 template <
-<<<<<<< HEAD
     typename ExecutionSpace, typename DataType, typename... Properties,
     typename Predicate,
     std::enable_if_t<::Kokkos::is_execution_space_v<ExecutionSpace>, int> = 0>
-=======
-    class ExecutionSpace, class DataType, class... Properties, class Predicate,
-    std::enable_if_t<Kokkos::is_execution_space_v<ExecutionSpace>, int> = 0>
->>>>>>> 11c6cf74
 auto count_if(const ExecutionSpace& ex,
               const ::Kokkos::View<DataType, Properties...>& v,
               Predicate predicate) {
@@ -80,14 +65,9 @@
 }
 
 template <
-<<<<<<< HEAD
     typename ExecutionSpace, typename DataType, typename... Properties,
     typename Predicate,
     std::enable_if_t<::Kokkos::is_execution_space_v<ExecutionSpace>, int> = 0>
-=======
-    class ExecutionSpace, class DataType, class... Properties, class Predicate,
-    std::enable_if_t<Kokkos::is_execution_space_v<ExecutionSpace>, int> = 0>
->>>>>>> 11c6cf74
 auto count_if(const std::string& label, const ExecutionSpace& ex,
               const ::Kokkos::View<DataType, Properties...>& v,
               Predicate predicate) {
@@ -101,44 +81,24 @@
 //
 // overload set accepting team handle
 //
-<<<<<<< HEAD
-template <typename ExecutionSpace, typename IteratorType, typename Predicate,
-          std::enable_if_t<::Kokkos::is_team_handle_v<ExecutionSpace>, int> = 0>
-KOKKOS_FUNCTION typename IteratorType::difference_type count_if(
-    const ExecutionSpace& ex, IteratorType first, IteratorType last,
-    Predicate predicate) {
-  return Impl::count_if_team_impl(ex, first, last, std::move(predicate));
-}
-
-template <typename ExecutionSpace, typename DataType, typename... Properties,
-          typename Predicate,
-          std::enable_if_t<::Kokkos::is_team_handle_v<ExecutionSpace>, int> = 0>
-KOKKOS_FUNCTION auto count_if(const ExecutionSpace& ex,
-=======
-template <class TeamHandleType, class IteratorType, class Predicate,
-          std::enable_if_t<Kokkos::is_team_handle_v<TeamHandleType>, int> = 0>
+template <typename TeamHandleType, typename IteratorType, typename Predicate,
+          std::enable_if_t<::Kokkos::is_team_handle_v<TeamHandleType>, int> = 0>
 KOKKOS_FUNCTION typename IteratorType::difference_type count_if(
     const TeamHandleType& teamHandle, IteratorType first, IteratorType last,
     Predicate predicate) {
-  return Impl::count_if_team_impl(teamHandle, first, last,
-                                  std::move(predicate));
+  return Impl::count_if_team_impl(teamHandle, first, last, std::move(predicate));
 }
 
-template <class TeamHandleType, class DataType, class... Properties,
-          class Predicate,
-          std::enable_if_t<Kokkos::is_team_handle_v<TeamHandleType>, int> = 0>
+template <typename TeamHandleType, typename DataType, typename... Properties,
+          typename Predicate,
+          std::enable_if_t<::Kokkos::is_team_handle_v<TeamHandleType>, int> = 0>
 KOKKOS_FUNCTION auto count_if(const TeamHandleType& teamHandle,
->>>>>>> 11c6cf74
                               const ::Kokkos::View<DataType, Properties...>& v,
                               Predicate predicate) {
   Impl::static_assert_is_admissible_to_kokkos_std_algorithms(v);
 
   namespace KE = ::Kokkos::Experimental;
-<<<<<<< HEAD
   return Impl::count_if_team_impl(ex, KE::cbegin(v), KE::cend(v),
-=======
-  return Impl::count_if_team_impl(teamHandle, KE::cbegin(v), KE::cend(v),
->>>>>>> 11c6cf74
                                   std::move(predicate));
 }
 
