--- conflicted
+++ resolved
@@ -119,17 +119,10 @@
           StdUniqueFunctor(it_found, last, tmp_first, pred), count);
 
       // move last element too, for the same reason as the unique_copy
-<<<<<<< HEAD
-      auto unused_r = ::Kokkos::Experimental::move("Kokkos::move_from_unique",
-                                                   ex, it_found + scan_size,
-                                                   last, tmp_first + count);
-=======
-      auto unused_r = Impl::move_exespace_impl("Kokkos::move_from_unique", ex,
+      [[maybe_unused]] auto unused_r = Impl::move_exespace_impl("Kokkos::move_from_unique", ex,
                                                it_found + scan_size, last,
                                                tmp_first + count);
->>>>>>> fc213ead
-      (void)unused_r;  // r1 not used
-
+      
       // ----------
       // step 3
       // ----------
