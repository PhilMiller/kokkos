--- conflicted
+++ resolved
@@ -154,7 +154,6 @@
     endforeach()
 
     # ------------------------------------------
-<<<<<<< HEAD
     # std team H
     # ------------------------------------------
     set(STDALGO_TEAM_SOURCES_H)
@@ -171,7 +170,9 @@
 	StdAlgorithmsTeamRemoveCopyIf
 	)
       list(APPEND STDALGO_TEAM_SOURCES_H Test${Name}.cpp)
-=======
+    endforeach()
+
+    # ------------------------------------------
     # std team F
     # ------------------------------------------
     set(STDALGO_TEAM_SOURCES_F)
@@ -243,7 +244,6 @@
 	StdAlgorithmsTeamFindFirstOf
       )
       list(APPEND STDALGO_TEAM_SOURCES_B Test${Name}.cpp)
->>>>>>> fd774d91
     endforeach()
 
     # ------------------------------------------
@@ -350,11 +350,7 @@
     )
 endforeach()
 
-<<<<<<< HEAD
-foreach(ID A;H)
-=======
-foreach(ID A;B;C;D;E;F)
->>>>>>> fd774d91
+foreach(ID A;B;C;D;E;F;H)
   KOKKOS_ADD_EXECUTABLE_AND_TEST(
     AlgorithmsUnitTest_StdSet_Team_${ID}
     SOURCES
