--- conflicted
+++ resolved
@@ -154,7 +154,6 @@
     endforeach()
 
     # ------------------------------------------
-<<<<<<< HEAD
     # std team H
     # ------------------------------------------
     set(STDALGO_TEAM_SOURCES_H)
@@ -171,7 +170,9 @@
 	StdAlgorithmsTeamRemoveCopyIf
 	)
       list(APPEND STDALGO_TEAM_SOURCES_H Test${Name}.cpp)
-=======
+    endforeach()
+
+    # ------------------------------------------
     # std team A
     # ------------------------------------------
     set(STDALGO_TEAM_SOURCES_A)
@@ -186,7 +187,6 @@
 	StdAlgorithmsTeamMismatch
       )
       list(APPEND STDALGO_TEAM_SOURCES_A Test${Name}.cpp)
->>>>>>> 11c6cf74
     endforeach()
 
   endif()
@@ -249,15 +249,9 @@
     )
 endforeach()
 
-<<<<<<< HEAD
-foreach(ID H)
-  KOKKOS_ADD_EXECUTABLE_AND_TEST(
-    UnitTest_StdSet_Team_${ID}
-=======
-foreach(ID A)
+foreach(ID A;H)
   KOKKOS_ADD_EXECUTABLE_AND_TEST(
     AlgorithmsUnitTest_StdSet_Team_${ID}
->>>>>>> 11c6cf74
     SOURCES
     UnitTestMain.cpp
     ${STDALGO_TEAM_SOURCES_${ID}}
