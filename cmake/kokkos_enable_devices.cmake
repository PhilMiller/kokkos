--- conflicted
+++ resolved
@@ -54,7 +54,4 @@
   SET(KOKKOS_ENABLE_SERIAL ON)
 ENDIF()
 
-<<<<<<< HEAD
-=======
-KOKKOS_DEVICE_OPTION(HPX OFF HOST "Whether to build HPX backend")
->>>>>>> e8aa81a5
+KOKKOS_DEVICE_OPTION(HPX OFF HOST "Whether to build HPX backend")