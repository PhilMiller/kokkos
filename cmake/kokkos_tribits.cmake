--- conflicted
+++ resolved
@@ -334,11 +334,8 @@
   INSTALL(PROGRAMS
           "${CMAKE_CURRENT_SOURCE_DIR}/bin/nvcc_wrapper"
           "${CMAKE_CURRENT_SOURCE_DIR}/bin/hpcbind"
-<<<<<<< HEAD
           "${CMAKE_CURRENT_SOURCE_DIR}/bin/kokkos_launch_compiler"
-=======
           "${PROJECT_BINARY_DIR}/temp/kokkos_launch_compiler"
->>>>>>> ffc35a82
           DESTINATION ${CMAKE_INSTALL_BINDIR})
   INSTALL(FILES
           "${CMAKE_CURRENT_BINARY_DIR}/KokkosCore_config.h"
@@ -346,11 +343,7 @@
           "${CMAKE_CURRENT_BINARY_DIR}/KokkosCore_Config_SetupBackend.hpp"
           "${CMAKE_CURRENT_BINARY_DIR}/KokkosCore_Config_DeclareBackend.hpp"
           "${CMAKE_CURRENT_BINARY_DIR}/KokkosCore_Config_PostInclude.hpp"
-<<<<<<< HEAD
-          DESTINATION ${CMAKE_INSTALL_INCLUDEDIR})
-=======
           DESTINATION ${KOKKOS_HEADER_DIR})
->>>>>>> ffc35a82
 ENDMACRO()
 
 FUNCTION(KOKKOS_SET_LIBRARY_PROPERTIES LIBRARY_NAME)
